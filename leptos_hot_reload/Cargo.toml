[package]
name = "leptos_hot_reload"
version = { workspace = true }
authors = ["Greg Johnston"]
license = "MIT"
repository = "https://github.com/leptos-rs/leptos"
description = "Utility types used for dev mode and hot-reloading for the Leptos web framework."
readme = "../README.md"
rust-version.workspace = true
edition.workspace = true

[dependencies]
anyhow = "1.0"
serde = { version = "1.0", features = ["derive"] }
syn = { version = "2.0", features = [
  "full",
  "parsing",
  "extra-traits",
  "visit",
  "printing",
] }
<<<<<<< HEAD
quote = "1"
rstml = "0.12.0"
proc-macro2 = { version = "1", features = ["span-locations", "nightly"] }
parking_lot = "0.12"
walkdir = "2"
camino = "1.1.3"
indexmap = "2"
=======
quote = "1.0"
rstml = "0.11.2"
proc-macro2 = { version = "1.0", features = ["span-locations", "nightly"] }
parking_lot = "0.12.3"
walkdir = "2.5"
camino = "1.1"
indexmap = "2.3"
>>>>>>> aa49ad76
<|MERGE_RESOLUTION|>--- conflicted
+++ resolved
@@ -19,20 +19,10 @@
   "visit",
   "printing",
 ] }
-<<<<<<< HEAD
-quote = "1"
+quote = "1.0"
 rstml = "0.12.0"
-proc-macro2 = { version = "1", features = ["span-locations", "nightly"] }
-parking_lot = "0.12"
-walkdir = "2"
-camino = "1.1.3"
-indexmap = "2"
-=======
-quote = "1.0"
-rstml = "0.11.2"
 proc-macro2 = { version = "1.0", features = ["span-locations", "nightly"] }
 parking_lot = "0.12.3"
 walkdir = "2.5"
 camino = "1.1"
-indexmap = "2.3"
->>>>>>> aa49ad76
+indexmap = "2.3"