--- conflicted
+++ resolved
@@ -1,185 +1,32 @@
 // TODO these tests relate to trailing-slash logic, which is still TBD for 0.7
 
-<<<<<<< HEAD
-#[component]
-fn DefaultApp() -> impl IntoView {
-    let view = || view! { "" };
-    view! {
-        <Router>
-            <Routes>
-                <Route path="/foo" view />
-                <Route path="/bar/" view />
-                <Route path="/baz/:id" view />
-                <Route path="/baz/:name/" view />
-                <Route path="/baz/*any" view />
-            </Routes>
-        </Router>
-    }
-}
-
-#[test]
-fn test_default_app() {
-    let routes = generate_route_list(DefaultApp);
-
-    // We still have access to the original (albeit normalized) Leptos paths:
-    assert_same(
-        &routes,
-        |r| r.leptos_path(),
-        &["/bar", "/baz/*any", "/baz/:id", "/baz/:name", "/foo"],
-    );
-
-    // ... But leptos-actix has also reformatted "paths" to work for Actix.
-    assert_same(
-        &routes,
-        |r| r.path(),
-        &["/bar", "/baz/{id}", "/baz/{name}", "/baz/{tail:.*}", "/foo"],
-    );
-}
-
-#[component]
-fn ExactApp() -> impl IntoView {
-    let view = || view! { "" };
-    let trailing_slash = TrailingSlash::Exact;
-    view! {
-        <Router trailing_slash>
-            <Routes>
-                <Route path="/foo" view />
-                <Route path="/bar/" view />
-                <Route path="/baz/:id" view />
-                <Route path="/baz/:name/" view />
-                <Route path="/baz/*any" view />
-            </Routes>
-        </Router>
-    }
-}
-
-#[test]
-fn test_exact_app() {
-    let routes = generate_route_list(ExactApp);
-
-    // In Exact mode, the Leptos paths no longer have their trailing slashes stripped:
-    assert_same(
-        &routes,
-        |r| r.leptos_path(),
-        &["/bar/", "/baz/*any", "/baz/:id", "/baz/:name/", "/foo"],
-    );
-
-    // Actix paths also have trailing slashes as a result:
-    assert_same(
-        &routes,
-        |r| r.path(),
-        &[
-            "/bar/",
-            "/baz/{id}",
-            "/baz/{name}/",
-            "/baz/{tail:.*}",
-            "/foo",
-        ],
-    );
-}
-
-#[component]
-fn RedirectApp() -> impl IntoView {
-    let view = || view! { "" };
-    let trailing_slash = TrailingSlash::Redirect;
-    view! {
-        <Router trailing_slash>
-            <Routes>
-                <Route path="/foo" view />
-                <Route path="/bar/" view />
-                <Route path="/baz/:id" view />
-                <Route path="/baz/:name/" view />
-                <Route path="/baz/*any" view />
-            </Routes>
-        </Router>
-    }
-}
-
-#[test]
-fn test_redirect_app() {
-    let routes = generate_route_list(RedirectApp);
-
-    assert_same(
-        &routes,
-        |r| r.leptos_path(),
-        &[
-            "/bar",
-            "/bar/",
-            "/baz/*any",
-            "/baz/:id",
-            "/baz/:id/",
-            "/baz/:name",
-            "/baz/:name/",
-            "/foo",
-            "/foo/",
-        ],
-    );
-
-    // ... But leptos-actix has also reformatted "paths" to work for Actix.
-    assert_same(
-        &routes,
-        |r| r.path(),
-        &[
-            "/bar",
-            "/bar/",
-            "/baz/{id}",
-            "/baz/{id}/",
-            "/baz/{name}",
-            "/baz/{name}/",
-            "/baz/{tail:.*}",
-            "/foo",
-            "/foo/",
-        ],
-    );
-}
-
-fn assert_same<'t, T, F, U>(
-    input: &'t Vec<T>,
-    mapper: F,
-    expected_sorted_values: &[U],
-) where
-    F: Fn(&'t T) -> U + 't,
-    U: Ord + std::fmt::Debug,
-{
-    let mut values: Vec<U> = input.iter().map(mapper).collect();
-    values.sort();
-    assert_eq!(values, expected_sorted_values);
-}
-=======
-// use leptos::*;
-// use leptos_actix::generate_route_list;
-// use leptos_router::{
-//     components::{Route, Router, Routes},
-//     path,
-// };
-//
 // #[component]
 // fn DefaultApp() -> impl IntoView {
 //     let view = || view! { "" };
 //     view! {
 //         <Router>
 //             <Routes>
-//                 <Route path=path!("/foo") view/>
-//                 <Route path=path!("/bar/") view/>
-//                 <Route path=path!("/baz/:id") view/>
-//                 <Route path=path!("/baz/:name/") view/>
-//                 <Route path=path!("/baz/*any") view/>
+//                 <Route path="/foo" view />
+//                 <Route path="/bar/" view />
+//                 <Route path="/baz/:id" view />
+//                 <Route path="/baz/:name/" view />
+//                 <Route path="/baz/*any" view />
 //             </Routes>
 //         </Router>
 //     }
 // }
-//
+
 // #[test]
 // fn test_default_app() {
 //     let routes = generate_route_list(DefaultApp);
-//
+
 //     // We still have access to the original (albeit normalized) Leptos paths:
 //     assert_same(
 //         &routes,
 //         |r| r.leptos_path(),
 //         &["/bar", "/baz/*any", "/baz/:id", "/baz/:name", "/foo"],
 //     );
-//
+
 //     // ... But leptos-actix has also reformatted "paths" to work for Actix.
 //     assert_same(
 //         &routes,
@@ -187,35 +34,35 @@
 //         &["/bar", "/baz/{id}", "/baz/{name}", "/baz/{tail:.*}", "/foo"],
 //     );
 // }
-//
+
 // #[component]
 // fn ExactApp() -> impl IntoView {
 //     let view = || view! { "" };
-//     //let trailing_slash = TrailingSlash::Exact;
+//     let trailing_slash = TrailingSlash::Exact;
 //     view! {
-//         <Router>
+//         <Router trailing_slash>
 //             <Routes>
-//                 <Route path=path!("/foo") view/>
-//                 <Route path=path!("/bar/") view/>
-//                 <Route path=path!("/baz/:id") view/>
-//                 <Route path=path!("/baz/:name/") view/>
-//                 <Route path=path!("/baz/*any") view/>
+//                 <Route path="/foo" view />
+//                 <Route path="/bar/" view />
+//                 <Route path="/baz/:id" view />
+//                 <Route path="/baz/:name/" view />
+//                 <Route path="/baz/*any" view />
 //             </Routes>
 //         </Router>
 //     }
 // }
-//
+
 // #[test]
 // fn test_exact_app() {
 //     let routes = generate_route_list(ExactApp);
-//
+
 //     // In Exact mode, the Leptos paths no longer have their trailing slashes stripped:
 //     assert_same(
 //         &routes,
 //         |r| r.leptos_path(),
 //         &["/bar/", "/baz/*any", "/baz/:id", "/baz/:name/", "/foo"],
 //     );
-//
+
 //     // Actix paths also have trailing slashes as a result:
 //     assert_same(
 //         &routes,
@@ -229,28 +76,28 @@
 //         ],
 //     );
 // }
-//
+
 // #[component]
 // fn RedirectApp() -> impl IntoView {
 //     let view = || view! { "" };
-//     //let trailing_slash = TrailingSlash::Redirect;
+//     let trailing_slash = TrailingSlash::Redirect;
 //     view! {
-//         <Router>
+//         <Router trailing_slash>
 //             <Routes>
-//                 <Route path=path!("/foo") view/>
-//                 <Route path=path!("/bar/") view/>
-//                 <Route path=path!("/baz/:id") view/>
-//                 <Route path=path!("/baz/:name/") view/>
-//                 <Route path=path!("/baz/*any") view/>
+//                 <Route path="/foo" view />
+//                 <Route path="/bar/" view />
+//                 <Route path="/baz/:id" view />
+//                 <Route path="/baz/:name/" view />
+//                 <Route path="/baz/*any" view />
 //             </Routes>
 //         </Router>
 //     }
 // }
-//
+
 // #[test]
 // fn test_redirect_app() {
 //     let routes = generate_route_list(RedirectApp);
-//
+
 //     assert_same(
 //         &routes,
 //         |r| r.leptos_path(),
@@ -266,7 +113,7 @@
 //             "/foo/",
 //         ],
 //     );
-//
+
 //     // ... But leptos-actix has also reformatted "paths" to work for Actix.
 //     assert_same(
 //         &routes,
@@ -284,7 +131,7 @@
 //         ],
 //     );
 // }
-//
+
 // fn assert_same<'t, T, F, U>(
 //     input: &'t Vec<T>,
 //     mapper: F,
@@ -296,5 +143,4 @@
 //     let mut values: Vec<U> = input.iter().map(mapper).collect();
 //     values.sort();
 //     assert_eq!(values, expected_sorted_values);
-// }
->>>>>>> 1f4c410f
+// }