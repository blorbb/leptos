--- conflicted
+++ resolved
@@ -1,10 +1,6 @@
 [package]
 name = "leptos"
-<<<<<<< HEAD
 version = "0.1.0-alpha"
-=======
-version = "0.0.21"
->>>>>>> a68d276c
 edition = "2021"
 authors = ["Greg Johnston"]
 license = "MIT"
@@ -13,7 +9,6 @@
 readme = "../README.md"
 
 [dependencies]
-<<<<<<< HEAD
 cfg-if = "1"
 leptos_config = { path = "../leptos_config", default-features = false, version = "0.1.0-alpha" }
 leptos_dom = { path = "../leptos_dom", default-features = false, version = "0.1.0-alpha" }
@@ -25,22 +20,10 @@
 
 [dev-dependencies]
 leptos = { path = ".", default-features = false }
-=======
-leptos_core = { path = "../leptos_core", default-features = false, version = "0.0.21" }
-leptos_config = { path = "../leptos_config", default-features = false, version = "0.0.21" }
-leptos_dom = { path = "../leptos_dom", default-features = false, version = "0.0.21" }
-leptos_macro = { path = "../leptos_macro", default-features = false, version = "0.0.21" }
-leptos_reactive = { path = "../leptos_reactive", default-features = false, version = "0.0.21" }
-leptos_server = { path = "../leptos_server", default-features = false, version = "0.0.21" }
-
-[build-dependencies]
-rustc_version = "0.4"
->>>>>>> a68d276c
 
 [features]
 default = ["csr", "serde", "interning"]
 csr = [
-<<<<<<< HEAD
 	"leptos_dom/web",
 	"leptos_macro/csr",
 	"leptos_reactive/csr",
@@ -63,43 +46,11 @@
 	"leptos_macro/stable",
 	"leptos_reactive/stable",
 	"leptos_server/stable",
-=======
-  "leptos_core/csr",
-  "leptos_dom/csr",
-  "leptos_macro/csr",
-  "leptos_reactive/csr",
-  "leptos_server/csr",
-]
-hydrate = [
-  "leptos_core/hydrate",
-  "leptos_dom/hydrate",
-  "leptos_macro/hydrate",
-  "leptos_reactive/hydrate",
-  "leptos_server/hydrate",
-]
-ssr = [
-  "leptos_core/ssr",
-  "leptos_dom/ssr",
-  "leptos_macro/ssr",
-  "leptos_reactive/ssr",
-  "leptos_server/ssr",
-]
-stable = [
-  "leptos_core/stable",
-  "leptos_dom/stable",
-  "leptos_macro/stable",
-  "leptos_reactive/stable",
-  "leptos_server/stable",
->>>>>>> a68d276c
 ]
 serde = ["leptos_reactive/serde"]
 serde-lite = ["leptos_reactive/serde-lite"]
 miniserde = ["leptos_reactive/miniserde"]
-<<<<<<< HEAD
 tracing = ["leptos_macro/tracing"]
-=======
-interning = ["leptos_dom/interning"]
->>>>>>> a68d276c
 
 [package.metadata.cargo-all-features]
 denylist = ["stable", "interning"]
