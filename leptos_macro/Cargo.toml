[package]
name = "leptos_macro"
version = "0.7.0-beta"
authors = ["Greg Johnston"]
license = "MIT"
repository = "https://github.com/leptos-rs/leptos"
description = "view macro for the Leptos web framework."
readme = "../README.md"
rust-version.workspace = true
edition.workspace = true

[lib]
proc-macro = true

[dependencies]
<<<<<<< HEAD
attribute-derive = { version = "0.9", features = ["syn-full"]}
cfg-if = "1"
html-escape = "0.2"
itertools = "0.12"
prettyplease = "0.2.4"
proc-macro-error = { version = "1", default-features = false }
proc-macro2 = "1"
quote = "1"
syn = { version = "2", features = ["full"] }
rstml = "0.12.0"
=======
attribute-derive = { version = "0.9.2", features = ["syn-full"] }
cfg-if = "1.0"
html-escape = "0.2.13"
itertools = "0.13.0"
prettyplease = "0.2.20"
proc-macro-error = { version = "1.0", default-features = false }
proc-macro2 = "1.0"
quote = "1.0"
syn = { version = "2.0", features = ["full"] }
rstml = "0.11.2"
>>>>>>> aa49ad76
leptos_hot_reload = { workspace = true }
server_fn_macro = { workspace = true }
convert_case = "0.6.0"
uuid = { version = "1.10", features = ["v4"] }
tracing = "0.1.40"

[dev-dependencies]
log = "0.4.22"
typed-builder = "0.19.1"
trybuild = "1.0"
leptos = { path = "../leptos" }
server_fn = { path = "../server_fn", features = ["cbor"] }
insta = "1.39"
serde = "1.0"

[features]
csr = []
hydrate = []
ssr = ["server_fn_macro/ssr", "leptos/ssr"]
nightly = ["server_fn_macro/nightly"]
tracing = []
experimental-islands = []
trace-component-props = []
actix = ["server_fn_macro/actix"]
axum = ["server_fn_macro/axum"]

[package.metadata.cargo-all-features]
denylist = ["nightly", "tracing", "trace-component-props"]
skip_feature_sets = [["csr", "hydrate"], ["hydrate", "csr"], ["hydrate", "ssr"]]

[package.metadata.docs.rs]
rustdoc-args = ["--generate-link-to-definition"]<|MERGE_RESOLUTION|>--- conflicted
+++ resolved
@@ -13,18 +13,6 @@
 proc-macro = true
 
 [dependencies]
-<<<<<<< HEAD
-attribute-derive = { version = "0.9", features = ["syn-full"]}
-cfg-if = "1"
-html-escape = "0.2"
-itertools = "0.12"
-prettyplease = "0.2.4"
-proc-macro-error = { version = "1", default-features = false }
-proc-macro2 = "1"
-quote = "1"
-syn = { version = "2", features = ["full"] }
-rstml = "0.12.0"
-=======
 attribute-derive = { version = "0.9.2", features = ["syn-full"] }
 cfg-if = "1.0"
 html-escape = "0.2.13"
@@ -34,8 +22,7 @@
 proc-macro2 = "1.0"
 quote = "1.0"
 syn = { version = "2.0", features = ["full"] }
-rstml = "0.11.2"
->>>>>>> aa49ad76
+rstml = "0.12.0"
 leptos_hot_reload = { workspace = true }
 server_fn_macro = { workspace = true }
 convert_case = "0.6.0"
